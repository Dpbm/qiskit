[theme]
inherit = basic
html5_doctype = true
pygments_style = friendly
stylesheet = material-icons.css
sidebars = globaltoc.html

[options]
header_links =
primary_color = black
accent_color = pink

<<<<<<< HEAD
maincolor = #197D1D
=======
fixed_drawer = True
fixed_header = True
header_waterfall = True
header_scroll = False

show_header_title = False
show_drawer_title = True
>>>>>>> 37e4f354
<|MERGE_RESOLUTION|>--- conflicted
+++ resolved
@@ -10,9 +10,6 @@
 primary_color = black
 accent_color = pink
 
-<<<<<<< HEAD
-maincolor = #197D1D
-=======
 fixed_drawer = True
 fixed_header = True
 header_waterfall = True
@@ -20,4 +17,3 @@
 
 show_header_title = False
 show_drawer_title = True
->>>>>>> 37e4f354
