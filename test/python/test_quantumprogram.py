--- conflicted
+++ resolved
@@ -1570,8 +1570,6 @@
         self.assertEqual(result.get_counts("swapping"),
                          {'010000': 1024})
 
-<<<<<<< HEAD
-=======
     def test_offline(self):
         import string
         import random
@@ -1741,7 +1739,6 @@
             self.assertEqual(
                 ex.message, 'Error waiting for Job results: Timeout after 0.01 seconds.')
 
->>>>>>> 3e7c3fd0
     @unittest.skipIf(TRAVIS_FORK_PULL_REQUEST, 'Travis fork pull request')
     def test_hpc_parameter_is_correct(self):
         """Test for checking HPC parameter in compile() method.
@@ -1749,11 +1746,7 @@
         It will warn the user if the parameter is passed correctly but the
         backend is not ibmqx_hpc_qasm_simulator.
         """
-<<<<<<< HEAD
-        QP_program = QuantumProgram(specs=QPS_SPECS)
-=======
-        QP_program = QuantumProgram(specs=self.QPS_SPECS)
->>>>>>> 3e7c3fd0
+        QP_program = QuantumProgram(specs=self.QPS_SPECS)
         qr = QP_program.get_quantum_register("qname")
         cr = QP_program.get_classical_register("cname")
         qc2 = QP_program.create_circuit("qc2", [qr], [cr])
@@ -1766,14 +1759,9 @@
         backend = 'ibmqx_hpc_qasm_simulator'
         QP_program.set_api(QE_TOKEN, QE_URL)
         qobj = QP_program.compile(circuits, backend=backend, shots=shots,
-<<<<<<< HEAD
-                    seed=88, hpc={'multi_shot_optimization': True,
-                                  'omp_num_threads': 16})
-=======
                                   seed=88,
                                   hpc={'multi_shot_optimization': True,
                                        'omp_num_threads': 16})
->>>>>>> 3e7c3fd0
         self.assertTrue(qobj)
 
     @unittest.skipIf(TRAVIS_FORK_PULL_REQUEST, 'Travis fork pull request')
@@ -1782,11 +1770,7 @@
         It must be only used when the backend is ibmqx_hpc_qasm_simulator.
         If the parameter format is incorrect, it will raise a QISKitError.
         """
-<<<<<<< HEAD
-        QP_program = QuantumProgram(specs=QPS_SPECS)
-=======
-        QP_program = QuantumProgram(specs=self.QPS_SPECS)
->>>>>>> 3e7c3fd0
+        QP_program = QuantumProgram(specs=self.QPS_SPECS)
         qr = QP_program.get_quantum_register("qname")
         cr = QP_program.get_classical_register("cname")
         qc2 = QP_program.create_circuit("qc2", [qr], [cr])
@@ -1799,12 +1783,8 @@
         backend = 'ibmqx_hpc_qasm_simulator'
         QP_program.set_api(QE_TOKEN, QE_URL)
         self.assertRaises(QISKitError, QP_program.compile, circuits,
-<<<<<<< HEAD
-            backend=backend, shots=shots, seed=88, hpc={'invalid_key': None})
-=======
                           backend=backend, shots=shots, seed=88,
                           hpc={'invalid_key': None})
->>>>>>> 3e7c3fd0
 
 
 if __name__ == '__main__':
