# -*- coding: utf-8 -*-

# Copyright 2017 IBM RESEARCH. All Rights Reserved.
#
# Licensed under the Apache License, Version 2.0 (the "License");
# you may not use this file except in compliance with the License.
# You may obtain a copy of the License at
#
#     http://www.apache.org/licenses/LICENSE-2.0
#
# Unless required by applicable law or agreed to in writing, software
# distributed under the License is distributed on an "AS IS" BASIS,
# WITHOUT WARRANTIES OR CONDITIONS OF ANY KIND, either express or implied.
# See the License for the specific language governing permissions and
# limitations under the License.
# =============================================================================

"""
Qasm Program Class

Authors: Andrew Cross, Jay M. Gambetta, Ismael Faro
"""
# pylint: disable=line-too-long

import time
import random
from collections import Counter
# use the external IBMQuantumExperience Library
from IBMQuantumExperience.IBMQuantumExperience import IBMQuantumExperience
from . import basicplotter

# Stable Modules
from . import QuantumRegister
from . import ClassicalRegister
from . import QuantumCircuit
from . import QISKitException

# Beta Modules
from . import unroll
from . import qasm
from . import mapper

#TODO_ISMEAL_QUESATAION: WHY DO WE NEED THIS. cant we use unroll.SimulatorBackend when we use it
from .unroll import SimulatorBackend

# Local Simulator Modules
from .simulators._unitarysimulator import UnitarySimulator
from .simulators._qasmsimulator import QasmSimulator

import sys
sys.path.append("..")
#TODO_ANDREW_QUESATAION: why these extensions
from qiskit.extensions.standard import x, h, cx, s, ry, barrier

#TODO_ISMEAL_QUESATAION: I THINK THE FUNCTIONS NEED TO BE MOVED AROUND
# intilzers, seters, getters, runners


class QuantumProgram(object):
    """ Quantum Program Class

     Class internal properties """

    #TODO_ISMEAL_QUESATAION: I THINK we should remove IBMQX5qv2 i know it works but this forces us to
    # go down the path that we are working towards. I would add "real" back and give a comment that
    # real is the default real chip device which may change over time and the user will need to look up which
    # device is the real keyword from our devices tab(which i know does not exist yet)
    # Also for now ibmqx_qasm_simulator should defaul to the current simulator online which is what
    # simulator does as well but  my goal for it is to be an updated version of chirs's code when
    # he is finished  and then simulator can become our default like real
    __online_devices = ["IBMQX5qv2", "ibmqx2", "ibmqx3", "simulator", "ibmqx_qasm_simulator"]
    __local_devices = ["local_unitary_simulator", "local_qasm_simulator"]

    #TODO_ISMEAL_QUESATAION: CAN WE REMOVE THE COMMENTS BELOW
    # __specs = {}
    # __quantum_registers = {}
    # __classical_registers = {}
    # __quantum_program = {}
    __api = {}
    __api_config = {}
<<<<<<< HEAD
    __qprogram = {}
    __last_device_backend = ""
    __to_execute = {}
=======
    # __qprogram = {}
    # __last_device_backend = ""
    # __to_execute = {}
>>>>>>> ded3353e

    """
    Elements that are not python identifiers or string constants are denoted
    by "--description (type)--". For example, a circuit's name is denoted by
    "--circuit name (string)--" and might have the value "teleport".

<<<<<<< HEAD
    __circuits = {
        "circuits": {
            --circuit name (string)--: {
                "name": --circuit name (string)--,
                "object": --circuit object (TBD)--,
                "QASM": --output of .qasm() (string)--,
                "execution": {  # FILLED IN AFTER RUN
                    --device name (string)--: {
                        "QASM_compiled": --compiled QASM (string)--,
                        "coupling_map": --adjacency list (dict)--,
                        "basis_gates": --comma separated gate names (string)--,
                        "compiled_circuit": --local simulator input (dict) or None--,
                        "shots": --shots (int)--,
                        "max_credits": --credits (int)--,
                        "result": {
                            "data": {  # DATA IS A DIFFERENT OBJECT FOR EACH SIMULATOR
=======
    __quantum_program = {
        "circuits": {
            --circuit name (string)--: {
                "circuit": --circuit object (TBD)--,
                "qasm": --output of .qasm() (string)--,
                "execution": {  #### FILLED IN AFTER RUN -- JAY WANTS THIS MOVED DOWN ONE LAYER ####
                    --device name (string)--: {
                        "qasm_compiled": --compiled qasm output of .qasm() (string) after compliing--,
                        "coupling_map": --adjacency list (dict)--,
                        "basis_gates": --comma separated gate names (string)--,
                        "compiled_circuit": --local simulator input (dict that could be a JSON file) or None--,
                        "shots": --shots (int)--,
                        "max_credits": --credits (int)--,
                        "result": {
                            "data": {  #### DATA CAN BE A DIFFERENT DICTIONARY FOR EACH BACKEND ####
>>>>>>> ded3353e
                                "counts": {’00000’: XXXX, ’00001’: XXXXX},
                                "time"  : xx.xxxxxxxx
                            },
                            "date"  : "2017−05−09Txx:xx:xx.xxxZ",
                            "status": --status (string)--
                        }
                    },
            }
        }
    }

    __to_execute = {
        --device name (string)--: [
            {
                "name": --circuit name (string)--,
<<<<<<< HEAD
                "QASM_compiled": --compiled QASM (string)--,
                "coupling_map": --adjacency list (dict)--,
                "basis_gates": --comma separated gate names (string)--,
                "compiled_circuit": --local simulator input (dict) OR None--,
                "shots": --shots (int)--,
                "max_credits": --credits (int)--
=======
                "qasm_compiled": --compiled qasm output of .qasm() (string) after compliing--,
                "coupling_map": --adjacency list (dict)--,
                "basis_gates": --comma separated gate names (string)--,
                "compiled_circuit": --local simulator input (dict that could be a JSON file) or None--,
                "shots": --shots (int)--,
                "max_credits": --credits (int)--
                "seed": --initial seed for the simulator (int) --
>>>>>>> ded3353e
            },
            ...
        ]
    }
    """
    # FUTURE IMPROVEMENTS (NOT NOW)
    # TODO. JAY: I DONT THINK coupling_map, basis_gates is needed in the __to_execute
    # TODO. JAY: I DONT THINK "qasm" is needed in the __quantum_prgram as
    # with the get_circuit_qasm method you can make it
    # TODO: JAY qasm_compiled and compiled_circuit are redundent if we do correctly.
    # THEY are the same thing for the different backends and currenlty we hope
    # (make them) stay consistant.
    # qasm_compiled is used by the API for online stuff.
    # compiled_circuit is used by my simulators. Ideally I would like
    # compiled_circuit to be a JSON FILE  which is very similar to the
    # output of the unroll SimulatorBackend and is a COMPLETE REPRESENTATION
    # of a circuit. It is this that is passed to the API or the simulator.
    #
    # A hack for this is (LETS not do this)
    #
    # delete qasm_compiled and then make compiled_circuit what qasm_compiled is
    # now and then for the API it just gets compiled_circuit  and for the
    # local simulator(s)
    #   unroller = unroll.Unroller(qasm.Qasm(compiled_circuit).parse(), SimulatorBackend(basis_gates))
    #   unroller.backend.set_trace(False)
    #   unroller.execute()
    # and pass unroller.backend.circuit to the local simulators


    def __init__(self, specs=None, name=""):
        self.__quantum_program  = {"circuits":{}} #TODO_ISMEAL_QUESATAION: I CHANGE __CIRCUITS TO __quantum_program
        self.__quantum_registers = {}
        self.__classical_registers = {}
        self.__init_circuit = None
        self.__name = name #TODO_ISMEAL_QUESATAION: IS THIS USED
        self.__qprogram = {} #TODO_ISMEAL_QUESATAION: IS THIS USED __quantum_program  has replaced it
        self.__last_device_backend = ""
        self.__to_execute = {}

        self.mapper = mapper

        if specs:
            self.__init_specs(specs)

    def quantum_elements(self, specs=None):
        """Return the basic elements, Circuit, Quantum Registers, Classical Registers"""
        #TODO_ISMEAL_QUESATAION: I PREFER GET_* for getters
        if not specs:
            specs = self.get_specs()

        return self.__init_circuit, \
            self.__quantum_registers[list(self.__quantum_registers)[0]], \
            self.__classical_registers[list(self.__classical_registers)[0]]

    def quantum_registers(self, name):
        #TODO_ISMEAL_QUESATAION: I PREFER GET_* for getters
        """Return a specific Quantum Registers"""
        return self.__quantum_registers[name]

    def classical_registers(self, name):
        #TODO_ISMEAL_QUESATAION: I PREFER GET_* for getters
        """Return a specific Classical Registers"""
        return self.__classical_registers[name]

    def circuit(self, name):
        #TODO_ISMEAL_QUESATAION: I PREFER GET* for getters and this should be get_quantum_circuit.
        """Return a specific Circuit Object"""
        return self.__quantum_program['circuits'][name]['object']

    def get_specs(self):
        """Return the program specs"""
        return self.__specs

    def api_config(self):
        """Return the program specs"""
        #TODO_ISMEAL_QUESATAION: I PREFER GET_* and really doc needs work
        return self.__api.req.credential.config

    def _setup_api(self, token, url):
        try:
            self.__api = IBMQuantumExperience(token, {"url": url})
            return True
        except BaseException:
            print('---- Error: Exception connect to servers ----')

            return False

    def set_api(self, token=None, url=None):
        """Set the API conf"""
        if not token:
            token = self.__api_config["token"]
        else:
            self.__api_config["token"] = token
        if not url:
            url = self.__api_config["url"]
        else:
            self.__api_config["url"] = {"url": url}
        api = self._setup_api(token, url)
        return api

    def set_api_token(self, token):
        """ Set the API Token """
        self.set_api(token=token)

    def set_api_url(self, url):
        """ Set the API url """
        self.set_api(url=url)

    def load_qasm(self, name="", qasm_file=None, basis_gates=None):
        """ Load qasm file
        qasm_file qasm file name
        """
        if not qasm_file:
            print('"Not filename provided')
            return {"status": "Error", "result": "Not filename provided"}
        if not basis_gates:
            basis_gates = "u1,u2,u3,cx,id"  # QE target basis

        if name == "":
            name = qasm_file

        circuit_object = qasm.Qasm(filename=qasm_file).parse()

        self.__quantum_program['circuits'][name] = {"circuit": circuit_object, "qasm": circuit.qasm()}

        #TODO_ISMEAL_QUESATAION: WHY DO WE NEED TO RETURN SOMETHING
        return circuit


    def unroller_code(self, circuit, basis_gates=None):
        """ Unroller the code
        circuit are circuits to unroll
        basis_gates are the base gates by default are: u1,u2,u3,cx,id
        """
        if not basis_gates:
            basis_gates = "u1,u2,u3,cx,id"  # QE target basis

        unrolled_circuit = unroll.Unroller(qasm.Qasm(data=circuit.qasm()).parse(),
                                           unroll.CircuitBackend(basis_gates.split(",")))
        unrolled_circuit.execute()

        circuit_unrolled = unrolled_circuit.backend.circuit  # circuit DAG
        qasm_source = circuit_unrolled.qasm(qeflag=True)
        return qasm_source, circuit_unrolled

<<<<<<< HEAD
    def compile(self, circuits, device="simulator", shots=1024, max_credits=3, basis_gates=None, coupling_map=None):
        """Compile the circuits.

        circuits is a list of circuit names to compile.
=======
    def compile(self, name_of_circuits, device="simulator", shots=1024, max_credits=3, basis_gates=None, coupling_map=None, seed=None):
        """Compile the name_of_circuits by names.

        name_of_circuits is a list of circuit names to compile.
>>>>>>> ded3353e
        device is the target device name.
        basis_gates are the base gates by default are: u1,u2,u3,cx,id
        coupling_map is the adjacency list for coupling graph

        This method adds elements of the following form to the self.__to_execute list corresponding to the device:

        --device name (string)--: [
                {
                    "name": --circuit name (string)--,
<<<<<<< HEAD
                    "QASM_compiled": --compiled QASM (string)--,
=======
                    "qasm_compiled": --compiled qasm (string)--,
>>>>>>> ded3353e
                    "coupling_map": --adjacency list (dict)--,
                    "basis_gates": --comma separated gate names (string)--,
                    "compiled_circuit": --local simulator input (dict) OR None--,
                    "shots": --shots (int)--,
                    "max_credits": --credits (int)--
<<<<<<< HEAD
=======
                    "seed": --initial seed for the simulator (int) --

>>>>>>> ded3353e
                },
                ...
            ]
        }
        """
        # TODO: Control device names
<<<<<<< HEAD
        for circuit in circuits:
            # TODO: The circuit object has to have .qasm() method; currently several different types
            QASM_compiled, dag_unrolled = self.unroller_code(self.__circuits['circuits'][circuit]["object"], basis_gates)
=======
        if name_of_circuits == []:
            return {"status": "Error", "result": 'Not circuits'}

        for name in name_of_circuits:
            # TODO: The circuit object has to have .qasm() method; currently several different types
            qasm_compiled, dag_unrolled = self.unroller_code(self.__quantum_program['circuits'][name]["circuit"], basis_gates)
>>>>>>> ded3353e
            if coupling_map:
                print("pre-mapping properties: %s"
                      % dag_unrolled.property_summary())
                # Insert swap gates
                coupling = self.mapper.Coupling(coupling_map)
                dag_unrolled, final_layout = self.mapper.swap_mapper(
                    dag_unrolled, coupling)
                print("layout: %s" % final_layout)
                # Expand swaps
<<<<<<< HEAD
                QASM_compiled, dag_unrolled = self.unroller_code(
=======
                qasm_compiled, dag_unrolled = self.unroller_code(
>>>>>>> ded3353e
                    dag_unrolled)
                # Change cx directions
                dag_unrolled = mapper.direction_mapper(dag_unrolled,
                                                       coupling)
                # Simplify cx gates
                mapper.cx_cancellation(dag_unrolled)
                # Simplify single qubit gates
                dag_unrolled = mapper.optimize_1q_gates(dag_unrolled)
<<<<<<< HEAD
                QASM_compiled = dag_unrolled.qasm(qeflag=True)
=======
                qasm_compiled = dag_unrolled.qasm(qeflag=True)
>>>>>>> ded3353e
                print("post-mapping properties: %s"
                      % dag_unrolled.property_summary())
            # TODO: add timestamp, compilation
            if device not in self.__to_execute:
                self.__to_execute[device] = []
            # We overwrite this data on each compile. A user would need to make the same circuit
            # with a different name for this not to be the case.
<<<<<<< HEAD
            self.__circuits["circuits"][circuit]["QASM"] = self.__circuits["circuits"][circuit]["object"].qasm()
            self.__circuits["circuits"][circuit]["execution"] = {}
            job = {}
            job["name"] = circuit
            job["QASM_compiled"] = QASM_compiled
=======

            self.__quantum_program["circuits"][name]["qasm"] = self.__quantum_program["circuits"][name]["circuit"].qasm()
            #TODO_ISMEAL_QUESATAION: I THINK THIS SHOULD MAKE A NEW EXECUTION iF
            #IT DOES NOT EXIST AND IF IT DOES IT SHOULD ONLY OVERRIDER THE BACKEND
            self.__quantum_program["circuits"][name]["execution"] = {}
            job = {}
            job["name"] = name
            job["qasm_compiled"] = qasm_compiled
>>>>>>> ded3353e
            job["coupling_map"] = coupling_map
            job["basis_gates"] = basis_gates
            job["compiled_circuit"] = None
            job["shots"] = shots
            job["max_credits"] = max_credits
<<<<<<< HEAD
            if device in ["local_unitary_simulator", "local_qasm_simulator"]:
                unroller = unroll.Unroller(qasm.Qasm(data=QASM_compiled).parse(), SimulatorBackend(basis_gates))
                unroller.backend.set_trace(False)
                unroller.execute()
                job["compiled_circuit"] = unroller.backend.circuit
            self.__to_execute[device].append(job)
        return "Done"
=======
            job["seed"] = None
            if device in ["local_unitary_simulator", "local_qasm_simulator"]:
                unroller = unroll.Unroller(qasm.Qasm(data=qasm_compiled).parse(), SimulatorBackend(basis_gates))
                unroller.backend.set_trace(False)
                unroller.execute()
                job["compiled_circuit"] = unroller.backend.circuit
                job["seed"] = random.random()
                if seed is not None:
                    job["seed"] = seed
            self.__to_execute[device].append(job)
        return {"status": "COMPLETED", "result": 'all done'}
>>>>>>> ded3353e

    def run(self, wait=5, timeout=60):
        """Run a program (a pre compiled quantum program).

        All input for run comes from self.__to_execute
        wait time to check if the job is Completed.
        timeout time after that the execution stop
        """
        for backend in self.__to_execute:
            self.__last_device_backend = backend
            if backend in self.__online_devices:
                last_shots = -1
                last_max_credits = -1
                jobs = []
<<<<<<< HEAD
                for circuit in self.__to_execute[backend]:
                    jobs.append({'qasm': circuit["QASM_compiled"]})
                    shots = circuit["shots"]
                    max_credits = circuit["max_credits"]
=======
                for job in self.__to_execute[backend]:
                    jobs.append({'qasm': job["qasm_compiled"]})
                    shots = job["shots"]
                    max_credits = job["max_credits"]
>>>>>>> ded3353e
                    if last_shots == -1:
                        last_shots = shots
                    else:
                        if last_shots != shots:
                            return "Error: Online devices only support job batches with equal numbers of shots"
<<<<<<< HEAD
=======
                            return {"status": "Error", "result":'Online devices only support job batches with equal numbers of shots'}
>>>>>>> ded3353e
                    if last_max_credits == -1:
                        last_max_credits = max_credits
                    else:
                        if last_max_credits != max_credits:
<<<<<<< HEAD
                            return "Error: Online devices only support job batches with equal max credits"
                print("running on backend: %s" % (backend))
                output = self.__api.run_job(jobs, backend, last_shots, last_max_credits)
                if 'error' in output:
                    return "Error: " + output['error']
                job_result = self.wait_for_job(output['id'], wait=wait, timeout=timeout)

                if job_result['status'] == 'Error':
                    return "Error: " + job_result['result']
            else:
                jobs = []
                for circuit in self.__to_execute[backend]:
                    jobs.append({"compiled_circuit": circuit["compiled_circuit"], "shots": circuit["shots"]})
                print("running on backend: %s" % (backend))
=======
                            return  {"status": "Error", "result":'Online devices only support job batches with equal max credits'}

                print("running on backend: %s" % (backend))
                output = self.__api.run_job(jobs, backend, last_shots, last_max_credits)
                if 'error' in output:
                    return {"status": "Error", "result": output['error']}
                job_result = self.wait_for_job(output['id'], wait=wait, timeout=timeout)

                if job_result['status'] == 'Error':
                    return job_result
            else:
                jobs = []
                for job in self.__to_execute[backend]:
                    #TODO_JAY: PUT SEED IN JOB
                    jobs.append({"compiled_circuit": job["compiled_circuit"], "shots": job["shots"]})
>>>>>>> ded3353e
                if backend == "local_qasm_simulator":
                    job_result = self.run_local_qasm_simulator(jobs)
                elif backend == "local_unitary_simulator":
                    job_result = self.run_local_unitary_simulator(jobs)
                else:
<<<<<<< HEAD
                    return "Error: Not a local simulator"

            assert len(self.__to_execute[backend]) == len(job_result["qasms"]), "Internal error in QuantumProgram.run(), job_result"

            # Fill data into self.__circuits for this backend
            index = 0
            for circuit in self.__to_execute[backend]:
                name = circuit["name"]
                if name not in self.__circuits["circuits"]:
                    return {"status": "Error", "result": "Internal error, circuit not found"}
                if backend not in self.__circuits["circuits"][name]["execution"]:
                    self.__circuits["circuits"][name]["execution"][backend] = {}
                # TODO: return date, executionId, ...
                for field in ["QASM_compiled", "coupling_map", "basis_gates", "compiled_circuit", "shots", "max_credits"]:
                    self.__circuits["circuits"][name]["execution"][backend][field] = circuit[field]
                self.__circuits["circuits"][name]["execution"][backend]["result"] = job_result["qasms"][index]["result"]
                self.__circuits["circuits"][name]["execution"][backend]["status"] = job_result["qasms"][index]["status"]
=======
                    return {"status": "Error", "result": 'Not a local simulator'}

            assert len(self.__to_execute[backend]) == len(job_result["qasms"]), "Internal error in QuantumProgram.run(), job_result"

            # Fill data into self.__quantum_program for this backend
            index = 0
            for job in self.__to_execute[backend]:
                name = job["name"]
                if name not in self.__quantum_program["circuits"]:
                    return {"status": "Error", "result": "Internal error, circuit not found"}
                if backend not in self.__quantum_program["circuits"][name]["execution"]:
                    self.__quantum_program["circuits"][name]["execution"][backend] = {}
                # TODO: return date, executionId, ...
                for field in ["qasm_compiled", "coupling_map", "basis_gates", "compiled_circuit", "shots", "max_credits"]:
                    self.__quantum_program["circuits"][name]["execution"][backend][field] = job[field]
                self.__quantum_program["circuits"][name]["execution"][backend]["result"] = job_result["qasms"][index]["result"]
                self.__quantum_program["circuits"][name]["execution"][backend]["status"] = job_result["qasms"][index]["status"]
>>>>>>> ded3353e
                index += 1

        # Clear the list of compiled programs to execute
        self.__to_execute = {}

<<<<<<< HEAD
        return "Done"
=======
        return  {"status": "COMPLETED", "result": 'all done'}
>>>>>>> ded3353e

    def run_local_qasm_simulator(self, jobs):
        """run_local_qasm_simulator, run a program (precompile of quantum circuits).
        jobs is list of dicts {"compiled_circuit": simulator input data, "shots": integer num shots}

        returns
        job_results = {
            "qasms": [
                {
                    "result": DATA,
                    "status": DATA,
                },
                ...
            ]
        }
        """
        job_results = {"qasms": []}
        for job in jobs:
            one_result = {'result': None, 'status': "FAIL"}
            if job["shots"] == 1:
<<<<<<< HEAD
                # TODO: seed control
=======
                #TODO_JAY: PUT SEED IN JOB
>>>>>>> ded3353e
                qasm_circuit = QasmSimulator(job["compiled_circuit"], random.random()).run()
                one_result["result"] = qasm_circuit["result"]
                one_result["status"] = 'COMPLETED'
            else:
                result = []
                for i in range(job["shots"]):
                    b = QasmSimulator(job["compiled_circuit"], random.random()).run()
                    result.append(bin(b['result']['data']['classical_state'])[2:].zfill(b['number_of_cbits']))
                one_result["result"] = {"data": {"counts": dict(Counter(result))}}
                one_result["status"] = 'COMPLETED'
            job_results['qasms'].append(one_result)
        return job_results

    def run_local_unitary_simulator(self, jobs):
        """run_local_unitary_simulator, run a program (precompile of quantum circuits).
        jobs is list of dicts {"compiled_circuit": simulator input data}

        returns
        job_results = {
            "qasms": [
                {
                    "result": DATA,
                    "status": DATA,
                },
                ...
            ]
        }
        """
        job_results = {"qasms": []}
        for job in jobs:
            one_result = {'result': None, 'status': "FAIL"}
            unitary_circuit = UnitarySimulator(job["compiled_circuit"]).run()
            one_result["result"] = unitary_circuit["result"]
            one_result["status"] = 'COMPLETED'
            job_results['qasms'].append(one_result)
        return job_results

<<<<<<< HEAD
    def execute(self, circuits, device, shots=1024,
                max_credits=3, wait=5, timeout=60, basis_gates=None, coupling_map=None):
=======
    def execute(self, name_of_circuits, device, shots=1024,
                max_credits=3, wait=5, timeout=60, basis_gates=None, coupling_map=None, seed=None):
>>>>>>> ded3353e
        """Execute, compile and run a program (array of quantum circuits).
        program is a list of quantum_circuits
        api the api for the device
        device is a string for real or simulator
        shots is the number of shots
        max_credits is the credits of the experiments.
        basis_gates are the base gates by default are: u1,u2,u3,cx,id
        """
        self.compile(name_of_circuits, device, shots, max_credits,
                     basis_gates, coupling_map, seed)
        output = self.run(wait, timeout)
        return output

    def program_to_text(self, circuits=None):
        """Print a program (array of quantum circuits).

        program is a list of quantum circuits, if it's emty use the internal circuits
        """

        #TODO_ISMEAL_QUESATAION: I WANT TO KILL THIS FUNCTION and have
        # get_circuit_qasm and git_circut_qasms SEE BELOW
        if not circuits:
            circuits = self.__quantum_program['circuits']
        # TODO: Store qasm per circuit
        jobs = ""
        for name, circuit in circuits.items():
            circuit_name = "# Circuit: "+ name + "\n"
            qasm_source, circuit = self.unroller_code(circuit['object'])
            jobs = jobs + circuit_name + qasm_source + "\n\n"
        return jobs[:-3]

    def wait_for_job(self, jobid, wait=5, timeout=60):
        """Wait until all status results are 'COMPLETED'.
        jobids is a list of id strings.
        api is an IBMQuantumExperience object.
        wait is the time to wait between requests, in seconds
        timeout is how long we wait before failing, in seconds
        Returns an list of results that correspond to the jobids.
        """
        timer = 0
        timeout_over = False
        job = self.__api.get_job(jobid)
        while job['status'] == 'RUNNING':
            if timer == timeout:
                return {"status": "Error", "result": "Time Out"}
            time.sleep(wait)
            timer += wait
            print("status = %s (%d seconds)" % (job['status'], timer))
            job = self.__api.get_job(jobid)
            if job['status'] == 'ERROR_CREATING_JOB' or job['status'] == 'ERROR_RUNNING_JOB':
                return {"status": "Error", "result": job['status']}

        # Get the results
        return job

    def average_data(self, name, observable):
        """Compute the mean value of an diagonal observable.

        Takes in an obserbaleobservable in dict
        form and calculates sum_i value(i) P(i) where value(i) is the value of
        the observable for the i state

        returns a double
        """
        counts = self.get_counts(name)
        temp = 0
        tot = sum(counts.values())
        for key in counts:
            if key in observable:
                temp += counts[key] * observable[key] / tot
        return temp

    def __init_specs(self, specs):
        """Populate the Quantum Program Object with initial Specs"""
        self.__specs = specs
        quantumr = []
        classicalr = []
        if "api" in specs:
            if specs["api"]["token"]:
                self.__api_config["token"] = specs["api"]["token"]
            if specs["api"]["url"]:
                self.__api_config["url"] = specs["api"]["url"]

        if "circuits" in specs:
            for circuit in specs["circuits"]:
                quantumr = self.create_quantum_registers_group(
                    circuit["quantum_registers"])
                classicalr = self.create_classical_reg_group(
                    circuit["classical_registers"])
                self.__init_circuit = self.create_circuit(name=circuit["name"],
                                                          qregisters=quantumr,
                                                          cregisters=classicalr)
        else:
            if "quantum_registers" in specs:
                print(">> quantum_registers created")
                quantumr = specs["quantum_registers"]
                self.create_quantum_registers(
                    quantumr["name"], quantumr["size"])
            if "classical_registers" in specs:
                print(">> quantum_registers created")
                classicalr = specs["classical_registers"]
                self.create_classical_registers(
                    classicalr["name"], classicalr["size"])
            if quantumr and classicalr:
                self.create_circuit(name=specs["name"],
                                    qregisters=quantumr["name"],
                                    cregisters=classicalr["name"])

    def add_circuit(self, name, circuit_object):
        """Add anew circuit based in a Object representation.
        name is the name or index of one circuit."""
        #TODO_ISMEAL_QUESATAION: do we need to fill in the qasm my philophy is this
        #is not filled until we compile or save when we have a save and why do we return
        self.__quantum_program['circuits'][name] = {"name":name, "circuit": circuit_object, "qasm": circuit_object.qasm()}

        return circuit_object

    def create_circuit(self, name, qregisters=None, cregisters=None, circuit_object=None):
        """Create a new Quantum Circuit into the Quantum Program
        name is a string, the name of the circuit
        qregisters is a Array of Quantum Registers, can be String, by name or the object reference
        cregisters is a Array of Classical Registers, can be String, by name or the object reference
        """
        #TODO_ISMEAL_QUESATAION: do we need to fill in the qasm my philosophy is this
        #is not filled until we compile or save when we have a save and why do we return
        if not qregisters:
            qregisters = []
        if not cregisters:
            cregisters = []

        if not circuit_object:
            circuit_object = QuantumCircuit()
        self.__quantum_program['circuits'][name] = {"name":name, "circuit": circuit_object, "qasm": circuit_object.qasm()}

        for register in qregisters:
            if isinstance(register, str):
                self.__quantum_program['circuits'][name]['object'].add(self.__quantum_registers[register])
            else:
                self.__quantum_program['circuits'][name]['object'].add(register)
        for register in cregisters:
            if isinstance(register, str):
                self.__quantum_program['circuits'][name]['object'].add(self.__classical_registers[register])
            else:
                self.__quantum_program['circuits'][name]['object'].add(register)

        self.__quantum_program['circuits'][name]['qasm'] = self.__quantum_program['circuits'][name]['object'].qasm()

        return self.__quantum_program['circuits'][name]['object']

    def create_quantum_registers(self, name, size):
        """Create a new set of Quantum Registers"""
        self.__quantum_registers[name] = QuantumRegister(name, size)
        print(">> quantum_registers created:", name, size)
        return self.__quantum_registers[name]

    #TODO_ISMEAL_QUESATAION: HOW IS THIS DIFFERENT TO ABOVE
    def create_quantum_registers_name(self, name, size):
        """Create a new set of Quantum Registers"""
        self.__quantum_registers[name] = QuantumRegister(name, size)
        print(">> quantum_registers created:", name, size)
        return self.__quantum_registers[name]

    def create_quantum_registers_group(self, registers_array):
        """Create a new set of Quantum Registers based in a array of that"""
        new_registers = []
        for register in registers_array:
            register = self.create_quantum_registers(
                register["name"], register["size"])
            new_registers.append(register)
        return new_registers

    #TODO_ISMEAL_QUESATAION:  SHOULD WE USE THE SAME NAME REG->registers
    def create_classical_reg_group(self, registers_array):
        """Create a new set of Classical Registers based in a array of that"""
        new_registers = []
        for register in registers_array:
            new_registers.append(self.create_classical_registers(
                register["name"], register["size"]))
        return new_registers

    def create_classical_registers(self, name, size):
        """Create a new set of Classical Registers"""
        self.__classical_registers[name] = ClassicalRegister(name, size)
        print(">> classical_registers created:", name, size)
        return self.__classical_registers[name]

    def plotter(self, name, device=None, method="histogram", number_to_keep=None):
        """Plot the results
        method: histogram/qsphere
        circuit: Print one circuit
        """
        data = self.get_counts(name, device)

        if method == "histogram":
            basicplotter.plot_histogram(data, number_to_keep)
        else:
            pass
            # TODO: only work with unitary simulator; basicplotter.plot_qsphere(data)

    def get_qasm_image(self, circuit):
        """Get imagen circuit representation from API."""
        pass

    #TODO_ISMEAL_QUESATAION: HOW IS THIS CURRENTLY USED.
    #I THINK THIS SHOLD BE get_circuits_qasm and then we
    #remove program_to_text and then you can have get_circuit_qasms that
    #takes in and array of names and self.__quantum_program['circuits'][name]["qasm"]
    #WHICH MAY BE EMPYT AND IF SO YOU NEED TO RUN
    #self.__quantum_program["circuits"][name]["qasm"] = self.__quantum_program["circuits"][name]["circuit"].qasm()
    # AND THEN RETURN
    def get_circuit(self, name):
        """get the circut by name.
        name of the circuit"""
        if name in self.__quantum_program['circuits']:
            return self.__quantum_program['circuits'][name]
        else:
            return  {"status": "Error", "result": 'Circuit not found'}

    def get_result(self, name, device=None):
        """get the get_result from one circut and backend
        name of the circuit
        device that use to compile, run or execute
        """
        if not device:
            device = self.__last_device_backend

<<<<<<< HEAD
        if name in self.__circuits["circuits"] and device in self.__circuits["circuits"][name]['execution']:
            return self.__circuits["circuits"][name]['execution'][device]['result']
=======
        if name in self.__quantum_program["circuits"]:
            return self.__quantum_program["circuits"][name]['execution'][device]['result']
>>>>>>> ded3353e
        else:
            return  {"status": "Error", "result": 'Circuit not found'}

    def get_data(self, name, device=None):
        """Get the dict of labels and counts from the output of get_job.
        results are the list of results
        name is the name or index of one circuit."""
        if not device:
            device = self.__last_device_backend
<<<<<<< HEAD
        return self.__circuits["circuits"][name]['execution'][device]['result']['data']

    #TODO: change the index for name and i think there is no point to get data above
=======
        return self.__quantum_program["circuits"][name]['execution'][device]['result']['data']

    #TODO_ISMEAL_QUESATAION: I THINK get_counts, get_data, and get result need to be
    #nested get_counts calls _get_data and get_data calls get_results
    #and use the try as in get_counts. change the index for name and i think there is no point to get data above
>>>>>>> ded3353e
    # ALSO i think we need an error if there is no results when we use a name
    def get_counts(self, name, device=None):
        """Get the dict of labels and counts from the output of get_job.
        name is the name or index of one circuit."""
        if not device:
            device = self.__last_device_backend
        # TODO: check that there are results
        try:
<<<<<<< HEAD
            return self.__circuits["circuits"][name]['execution'][device]['result']['data']['counts']
        except KeyError:
            return {}
=======
            return self.__quantum_program["circuits"][name]['execution'][device]['result']['data']['counts']
        except KeyError:
            return  {"status": "Error", "result": 'Error in cicuit name'}
>>>>>>> ded3353e
<|MERGE_RESOLUTION|>--- conflicted
+++ resolved
@@ -78,39 +78,15 @@
     # __quantum_program = {}
     __api = {}
     __api_config = {}
-<<<<<<< HEAD
-    __qprogram = {}
-    __last_device_backend = ""
-    __to_execute = {}
-=======
     # __qprogram = {}
     # __last_device_backend = ""
     # __to_execute = {}
->>>>>>> ded3353e
 
     """
     Elements that are not python identifiers or string constants are denoted
     by "--description (type)--". For example, a circuit's name is denoted by
     "--circuit name (string)--" and might have the value "teleport".
 
-<<<<<<< HEAD
-    __circuits = {
-        "circuits": {
-            --circuit name (string)--: {
-                "name": --circuit name (string)--,
-                "object": --circuit object (TBD)--,
-                "QASM": --output of .qasm() (string)--,
-                "execution": {  # FILLED IN AFTER RUN
-                    --device name (string)--: {
-                        "QASM_compiled": --compiled QASM (string)--,
-                        "coupling_map": --adjacency list (dict)--,
-                        "basis_gates": --comma separated gate names (string)--,
-                        "compiled_circuit": --local simulator input (dict) or None--,
-                        "shots": --shots (int)--,
-                        "max_credits": --credits (int)--,
-                        "result": {
-                            "data": {  # DATA IS A DIFFERENT OBJECT FOR EACH SIMULATOR
-=======
     __quantum_program = {
         "circuits": {
             --circuit name (string)--: {
@@ -126,7 +102,6 @@
                         "max_credits": --credits (int)--,
                         "result": {
                             "data": {  #### DATA CAN BE A DIFFERENT DICTIONARY FOR EACH BACKEND ####
->>>>>>> ded3353e
                                 "counts": {’00000’: XXXX, ’00001’: XXXXX},
                                 "time"  : xx.xxxxxxxx
                             },
@@ -142,14 +117,6 @@
         --device name (string)--: [
             {
                 "name": --circuit name (string)--,
-<<<<<<< HEAD
-                "QASM_compiled": --compiled QASM (string)--,
-                "coupling_map": --adjacency list (dict)--,
-                "basis_gates": --comma separated gate names (string)--,
-                "compiled_circuit": --local simulator input (dict) OR None--,
-                "shots": --shots (int)--,
-                "max_credits": --credits (int)--
-=======
                 "qasm_compiled": --compiled qasm output of .qasm() (string) after compliing--,
                 "coupling_map": --adjacency list (dict)--,
                 "basis_gates": --comma separated gate names (string)--,
@@ -157,7 +124,6 @@
                 "shots": --shots (int)--,
                 "max_credits": --credits (int)--
                 "seed": --initial seed for the simulator (int) --
->>>>>>> ded3353e
             },
             ...
         ]
@@ -303,17 +269,10 @@
         qasm_source = circuit_unrolled.qasm(qeflag=True)
         return qasm_source, circuit_unrolled
 
-<<<<<<< HEAD
-    def compile(self, circuits, device="simulator", shots=1024, max_credits=3, basis_gates=None, coupling_map=None):
-        """Compile the circuits.
-
-        circuits is a list of circuit names to compile.
-=======
     def compile(self, name_of_circuits, device="simulator", shots=1024, max_credits=3, basis_gates=None, coupling_map=None, seed=None):
         """Compile the name_of_circuits by names.
 
         name_of_circuits is a list of circuit names to compile.
->>>>>>> ded3353e
         device is the target device name.
         basis_gates are the base gates by default are: u1,u2,u3,cx,id
         coupling_map is the adjacency list for coupling graph
@@ -323,39 +282,25 @@
         --device name (string)--: [
                 {
                     "name": --circuit name (string)--,
-<<<<<<< HEAD
-                    "QASM_compiled": --compiled QASM (string)--,
-=======
                     "qasm_compiled": --compiled qasm (string)--,
->>>>>>> ded3353e
                     "coupling_map": --adjacency list (dict)--,
                     "basis_gates": --comma separated gate names (string)--,
                     "compiled_circuit": --local simulator input (dict) OR None--,
                     "shots": --shots (int)--,
                     "max_credits": --credits (int)--
-<<<<<<< HEAD
-=======
                     "seed": --initial seed for the simulator (int) --
-
->>>>>>> ded3353e
                 },
                 ...
             ]
         }
         """
         # TODO: Control device names
-<<<<<<< HEAD
-        for circuit in circuits:
-            # TODO: The circuit object has to have .qasm() method; currently several different types
-            QASM_compiled, dag_unrolled = self.unroller_code(self.__circuits['circuits'][circuit]["object"], basis_gates)
-=======
         if name_of_circuits == []:
             return {"status": "Error", "result": 'Not circuits'}
 
         for name in name_of_circuits:
             # TODO: The circuit object has to have .qasm() method; currently several different types
             qasm_compiled, dag_unrolled = self.unroller_code(self.__quantum_program['circuits'][name]["circuit"], basis_gates)
->>>>>>> ded3353e
             if coupling_map:
                 print("pre-mapping properties: %s"
                       % dag_unrolled.property_summary())
@@ -365,11 +310,7 @@
                     dag_unrolled, coupling)
                 print("layout: %s" % final_layout)
                 # Expand swaps
-<<<<<<< HEAD
-                QASM_compiled, dag_unrolled = self.unroller_code(
-=======
                 qasm_compiled, dag_unrolled = self.unroller_code(
->>>>>>> ded3353e
                     dag_unrolled)
                 # Change cx directions
                 dag_unrolled = mapper.direction_mapper(dag_unrolled,
@@ -378,11 +319,7 @@
                 mapper.cx_cancellation(dag_unrolled)
                 # Simplify single qubit gates
                 dag_unrolled = mapper.optimize_1q_gates(dag_unrolled)
-<<<<<<< HEAD
-                QASM_compiled = dag_unrolled.qasm(qeflag=True)
-=======
                 qasm_compiled = dag_unrolled.qasm(qeflag=True)
->>>>>>> ded3353e
                 print("post-mapping properties: %s"
                       % dag_unrolled.property_summary())
             # TODO: add timestamp, compilation
@@ -390,13 +327,6 @@
                 self.__to_execute[device] = []
             # We overwrite this data on each compile. A user would need to make the same circuit
             # with a different name for this not to be the case.
-<<<<<<< HEAD
-            self.__circuits["circuits"][circuit]["QASM"] = self.__circuits["circuits"][circuit]["object"].qasm()
-            self.__circuits["circuits"][circuit]["execution"] = {}
-            job = {}
-            job["name"] = circuit
-            job["QASM_compiled"] = QASM_compiled
-=======
 
             self.__quantum_program["circuits"][name]["qasm"] = self.__quantum_program["circuits"][name]["circuit"].qasm()
             #TODO_ISMEAL_QUESATAION: I THINK THIS SHOULD MAKE A NEW EXECUTION iF
@@ -405,21 +335,11 @@
             job = {}
             job["name"] = name
             job["qasm_compiled"] = qasm_compiled
->>>>>>> ded3353e
             job["coupling_map"] = coupling_map
             job["basis_gates"] = basis_gates
             job["compiled_circuit"] = None
             job["shots"] = shots
             job["max_credits"] = max_credits
-<<<<<<< HEAD
-            if device in ["local_unitary_simulator", "local_qasm_simulator"]:
-                unroller = unroll.Unroller(qasm.Qasm(data=QASM_compiled).parse(), SimulatorBackend(basis_gates))
-                unroller.backend.set_trace(False)
-                unroller.execute()
-                job["compiled_circuit"] = unroller.backend.circuit
-            self.__to_execute[device].append(job)
-        return "Done"
-=======
             job["seed"] = None
             if device in ["local_unitary_simulator", "local_qasm_simulator"]:
                 unroller = unroll.Unroller(qasm.Qasm(data=qasm_compiled).parse(), SimulatorBackend(basis_gates))
@@ -431,7 +351,6 @@
                     job["seed"] = seed
             self.__to_execute[device].append(job)
         return {"status": "COMPLETED", "result": 'all done'}
->>>>>>> ded3353e
 
     def run(self, wait=5, timeout=60):
         """Run a program (a pre compiled quantum program).
@@ -446,46 +365,19 @@
                 last_shots = -1
                 last_max_credits = -1
                 jobs = []
-<<<<<<< HEAD
-                for circuit in self.__to_execute[backend]:
-                    jobs.append({'qasm': circuit["QASM_compiled"]})
-                    shots = circuit["shots"]
-                    max_credits = circuit["max_credits"]
-=======
                 for job in self.__to_execute[backend]:
                     jobs.append({'qasm': job["qasm_compiled"]})
                     shots = job["shots"]
                     max_credits = job["max_credits"]
->>>>>>> ded3353e
                     if last_shots == -1:
                         last_shots = shots
                     else:
                         if last_shots != shots:
-                            return "Error: Online devices only support job batches with equal numbers of shots"
-<<<<<<< HEAD
-=======
                             return {"status": "Error", "result":'Online devices only support job batches with equal numbers of shots'}
->>>>>>> ded3353e
                     if last_max_credits == -1:
                         last_max_credits = max_credits
                     else:
                         if last_max_credits != max_credits:
-<<<<<<< HEAD
-                            return "Error: Online devices only support job batches with equal max credits"
-                print("running on backend: %s" % (backend))
-                output = self.__api.run_job(jobs, backend, last_shots, last_max_credits)
-                if 'error' in output:
-                    return "Error: " + output['error']
-                job_result = self.wait_for_job(output['id'], wait=wait, timeout=timeout)
-
-                if job_result['status'] == 'Error':
-                    return "Error: " + job_result['result']
-            else:
-                jobs = []
-                for circuit in self.__to_execute[backend]:
-                    jobs.append({"compiled_circuit": circuit["compiled_circuit"], "shots": circuit["shots"]})
-                print("running on backend: %s" % (backend))
-=======
                             return  {"status": "Error", "result":'Online devices only support job batches with equal max credits'}
 
                 print("running on backend: %s" % (backend))
@@ -501,31 +393,11 @@
                 for job in self.__to_execute[backend]:
                     #TODO_JAY: PUT SEED IN JOB
                     jobs.append({"compiled_circuit": job["compiled_circuit"], "shots": job["shots"]})
->>>>>>> ded3353e
                 if backend == "local_qasm_simulator":
                     job_result = self.run_local_qasm_simulator(jobs)
                 elif backend == "local_unitary_simulator":
                     job_result = self.run_local_unitary_simulator(jobs)
                 else:
-<<<<<<< HEAD
-                    return "Error: Not a local simulator"
-
-            assert len(self.__to_execute[backend]) == len(job_result["qasms"]), "Internal error in QuantumProgram.run(), job_result"
-
-            # Fill data into self.__circuits for this backend
-            index = 0
-            for circuit in self.__to_execute[backend]:
-                name = circuit["name"]
-                if name not in self.__circuits["circuits"]:
-                    return {"status": "Error", "result": "Internal error, circuit not found"}
-                if backend not in self.__circuits["circuits"][name]["execution"]:
-                    self.__circuits["circuits"][name]["execution"][backend] = {}
-                # TODO: return date, executionId, ...
-                for field in ["QASM_compiled", "coupling_map", "basis_gates", "compiled_circuit", "shots", "max_credits"]:
-                    self.__circuits["circuits"][name]["execution"][backend][field] = circuit[field]
-                self.__circuits["circuits"][name]["execution"][backend]["result"] = job_result["qasms"][index]["result"]
-                self.__circuits["circuits"][name]["execution"][backend]["status"] = job_result["qasms"][index]["status"]
-=======
                     return {"status": "Error", "result": 'Not a local simulator'}
 
             assert len(self.__to_execute[backend]) == len(job_result["qasms"]), "Internal error in QuantumProgram.run(), job_result"
@@ -543,17 +415,12 @@
                     self.__quantum_program["circuits"][name]["execution"][backend][field] = job[field]
                 self.__quantum_program["circuits"][name]["execution"][backend]["result"] = job_result["qasms"][index]["result"]
                 self.__quantum_program["circuits"][name]["execution"][backend]["status"] = job_result["qasms"][index]["status"]
->>>>>>> ded3353e
                 index += 1
 
         # Clear the list of compiled programs to execute
         self.__to_execute = {}
 
-<<<<<<< HEAD
-        return "Done"
-=======
         return  {"status": "COMPLETED", "result": 'all done'}
->>>>>>> ded3353e
 
     def run_local_qasm_simulator(self, jobs):
         """run_local_qasm_simulator, run a program (precompile of quantum circuits).
@@ -574,11 +441,7 @@
         for job in jobs:
             one_result = {'result': None, 'status': "FAIL"}
             if job["shots"] == 1:
-<<<<<<< HEAD
-                # TODO: seed control
-=======
                 #TODO_JAY: PUT SEED IN JOB
->>>>>>> ded3353e
                 qasm_circuit = QasmSimulator(job["compiled_circuit"], random.random()).run()
                 one_result["result"] = qasm_circuit["result"]
                 one_result["status"] = 'COMPLETED'
@@ -616,13 +479,8 @@
             job_results['qasms'].append(one_result)
         return job_results
 
-<<<<<<< HEAD
-    def execute(self, circuits, device, shots=1024,
-                max_credits=3, wait=5, timeout=60, basis_gates=None, coupling_map=None):
-=======
     def execute(self, name_of_circuits, device, shots=1024,
                 max_credits=3, wait=5, timeout=60, basis_gates=None, coupling_map=None, seed=None):
->>>>>>> ded3353e
         """Execute, compile and run a program (array of quantum circuits).
         program is a list of quantum_circuits
         api the api for the device
@@ -849,13 +707,8 @@
         if not device:
             device = self.__last_device_backend
 
-<<<<<<< HEAD
-        if name in self.__circuits["circuits"] and device in self.__circuits["circuits"][name]['execution']:
-            return self.__circuits["circuits"][name]['execution'][device]['result']
-=======
         if name in self.__quantum_program["circuits"]:
             return self.__quantum_program["circuits"][name]['execution'][device]['result']
->>>>>>> ded3353e
         else:
             return  {"status": "Error", "result": 'Circuit not found'}
 
@@ -865,17 +718,11 @@
         name is the name or index of one circuit."""
         if not device:
             device = self.__last_device_backend
-<<<<<<< HEAD
-        return self.__circuits["circuits"][name]['execution'][device]['result']['data']
-
-    #TODO: change the index for name and i think there is no point to get data above
-=======
         return self.__quantum_program["circuits"][name]['execution'][device]['result']['data']
 
     #TODO_ISMEAL_QUESATAION: I THINK get_counts, get_data, and get result need to be
     #nested get_counts calls _get_data and get_data calls get_results
     #and use the try as in get_counts. change the index for name and i think there is no point to get data above
->>>>>>> ded3353e
     # ALSO i think we need an error if there is no results when we use a name
     def get_counts(self, name, device=None):
         """Get the dict of labels and counts from the output of get_job.
@@ -884,12 +731,6 @@
             device = self.__last_device_backend
         # TODO: check that there are results
         try:
-<<<<<<< HEAD
-            return self.__circuits["circuits"][name]['execution'][device]['result']['data']['counts']
-        except KeyError:
-            return {}
-=======
             return self.__quantum_program["circuits"][name]['execution'][device]['result']['data']['counts']
         except KeyError:
-            return  {"status": "Error", "result": 'Error in cicuit name'}
->>>>>>> ded3353e
+            return  {"status": "Error", "result": 'Error in cicuit name'}